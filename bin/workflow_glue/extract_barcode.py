--- conflicted
+++ resolved
@@ -9,9 +9,8 @@
 import parasail
 from pysam import FastxFile
 
-from .sc_util import kit_adapters, rev_cmp  # noqa: ABS101a
+from .sc_util import kit_adapters, rev_cmp  # noqa: ABS101
 from .util import get_named_logger, wf_parser  # noqa: ABS101
-from .barcode import Barcode
 
 
 class KitName(str, Enum):
@@ -36,7 +35,7 @@
         help="Read input file.")
 
     parser.add_argument(
-        "superlist", type=Path,
+        "superlist",
         help="Comprehensive whitelist of all possible cell barcodes.\
         These vary depending on which 10X kit was used. \
         For 3' v3 single cell gene expression \
@@ -46,13 +45,7 @@
         For 5' single cell gene expression \
         kit: data/737K-august-2016.txt.gz. \
         For single cell multiome (ATAC + GEX) \
-<<<<<<< HEAD
-        kit: data/737K-arc-v1.txt.gz",
-        default=None,
-    )
-=======
         kit: data/737K-arc-v1.txt.gz.")
->>>>>>> 5690e2a1
 
     parser.add_argument(
         "--kit", type=KitName, default=KitName.prime3,
@@ -365,11 +358,16 @@
     bc_counts.index.name = 'barcode'
     return bc_counts
 
-
-
-def align_adapter_multi(args, multi):
-    """
-    TODO
+def align_adapter_multi(args, multi, fastq_out=sys.stdout):
+    """
+    Align a single adapter template to read and compute identity.
+
+    :param fastq: FASTQ file
+    :param chrom: Chromosome/contig to process
+    :param: matrix: custom parasail alignment matrix
+    :returns: tuple containing two DataFrames
+        -  Index:  read_id', Columns: 'CR' 'CY
+        -  Index: barcode, Columns: count
     """
     # Build align matrix and define the probe sequence for alignments
     # Note: once CW-2853 is done, the 3prime reads will need flipping
@@ -378,6 +376,7 @@
 
     # Use only the specified suffix length of adapter1
     adapter1_probe_seq = args.adapter1_seq[-args.adapter1_suff_length:]
+
     if multi in ('ArgenTAG','GEXSCOPE-V1'):
         linker1_list = ['ATCCACGTGCTTGAGA']
         linker2_list= ['TCAGCATGCGGCTACG']
@@ -394,7 +393,6 @@
             'GACTACGTATTAGCAT',
             'ATGCTGACTCCTAGTC',
         ]
-    whitelist_files = [args.superlist + f'/../{multi}/bclist{i}' for i in range(1,4)]
     patterns = []
     for linker1,linker2 in zip(linker1_list, linker2_list):
         probe_seq = "{a1}{bc}{linker1}{bc}{linker2}{bc}C{umi}{pt}".format(
@@ -409,8 +407,7 @@
 
     with FastxFile(
             str(args.fastq), "rb") as fastq_fh, \
-            open(args.output_read_tags, 'w') as tags_fh, \
-            open(args.output_trimmed_fastq, 'w') as fq_fh:
+            open(args.output_read_tags, 'w') as tags_fh:
 
         # Write the header
         tags_fh.write("read_id\tCR\tCY\tUR\tUY\n")
@@ -464,23 +461,34 @@
                 # For full length reads, adapter2 already trimmed.
                 # Now the barcode and UMI have been extracted, these along with adapter1
                 # can be removed.
-
-                # The reads will be cDNA-polyA-UMI-BC-Adapter1,
-                # so to trim from right
-                trim_side = 'right'
-                trim_pos = p_alignment.end_query - 1
-                trim_pos -= args.polyt_length
-
-                write_trimmed_fastq(
-                    read,
-                    trim_pos,
-                    trim_side,
-                    fq_fh)
+                if args.kit in (KitName.prime3, KitName.multiome):
+                    # The reads will be cDNA-polyA-UMI-BC-Adapter1,
+                    # so to trim from right
+                    trim_side = 'right'
+                    trim_pos = p_alignment.end_query - 1
+                    trim_pos -= args.polyt_length
+                else:
+                    # 5prime kit
+                    # The reads will be adatper1-BC-UMI-TSO-cDNA-polyT,
+                    # so trim from left
+                    trim_side = 'left'
+                    trim_pos = p_alignment.end_query
+
+                # trim and write the read
+                if trim_side == 'right':
+                    read.sequence = read.sequence[:-trim_pos]
+                    read.quality = read.quality[:-trim_pos]
+                else:
+                    read.sequence = read.sequence[trim_pos:]
+                    read.quality = read.quality[trim_pos:]
+                if read.sequence:
+                    fastq_out.write(str(read) + '\n')
 
     bc_counts = pd.DataFrame.from_dict(
         barcode_counts,
         columns=['count'],
         orient='index').sort_values('count', ascending=False)
+    bc_counts.index.name = 'barcode'
     return bc_counts
 
 def get_bc_umi(target, barcode_length):
@@ -513,13 +521,12 @@
         prefix_qual, prefix_seq
         ):
     """Parse probe alignment.
-
     Regardless of kit, the sequences need to be in adapter orientation.
     """
     ref_alignment = p_alignment.traceback.ref
     query_alignment = p_alignment.traceback.query
-    #print("ref  : ", ref_alignment)
-    #print("query: ",query_alignment)
+    print("ref  : ", ref_alignment)
+    print("query: ",query_alignment)
 
     # Find the position of the Ns in the alignment. These correspond
     # to the cell barcode + UMI sequences bound by the read1 and polyT
@@ -574,6 +581,7 @@
         bc_q_ascii, umi_q_ascii
     )
 
+
 def main(args):
     """Run entry point."""
     logger = get_named_logger('ExtractBC')
@@ -583,25 +591,20 @@
     wl = pd.read_csv(args.superlist, header=None).iloc[:, 0].values
 
     logger.info(f"Extracting uncorrected barcodes from {args.fastq}")
-<<<<<<< HEAD
-
     multi = None
     if "ArgenTAG" in args.superlist:
         multi = "ArgenTAG"
         args.window = 300
+    elif "GEXSCOPE-V1" in args.superlist:
+        multi = "GEXSCOPE-V1"
+        args.window = 200
     elif "GEXSCOPE-V2" in args.superlist:
         multi = "GEXSCOPE-V2"
-        args.window = 200
-    elif "GEXSCOPE-V1" in args.superlist:
-        multi = "GEXSCOPE-V1"
         args.window = 200
     if multi:
         barcode_counts = align_adapter_multi(args, multi)
     else:
         barcode_counts = align_adapter(args)
-=======
-    barcode_counts = align_adapter(args)
->>>>>>> 5690e2a1
 
     logger.info(
         f"Writing superlist-filtered barcode counts to "
